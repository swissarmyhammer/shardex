--- conflicted
+++ resolved
@@ -91,12 +91,7 @@
     ConcurrencyConfig, ConcurrencyMetrics, ConcurrentShardex, WriteOperationType,
 };
 pub use concurrent_document_text_storage::{
-<<<<<<< HEAD
-    ConcurrentConfig, ConcurrentDocumentTextStorage, ConcurrentMetrics, DocumentMetadata,
-    WriteOperation,
-=======
     ConcurrentDocumentTextStorage, ConcurrentStorageConfig, ConcurrentStorageMetrics,
->>>>>>> aa227484
 };
 pub use config::ShardexConfig;
 pub use config_persistence::{ConfigurationManager, PersistedConfig};
@@ -109,11 +104,7 @@
     TEXT_INDEX_MAGIC, TEXT_INDEX_VERSION,
 };
 pub use document_text_performance::{
-<<<<<<< HEAD
-    AccessPattern, DocumentEntryCache, MappingStats, OptimizedMemoryMapping,
-=======
     AccessPattern, CacheHealth, CacheHealthReport, OptimizedMappingStats, OptimizedMemoryMapping,
->>>>>>> aa227484
 };
 pub use document_text_storage::DocumentTextStorage;
 pub use document_transaction_coordinator::{DocumentTransactionCoordinator, TransactionStatistics};
@@ -144,11 +135,7 @@
     FlushStats, IndexStats, Posting, PostingHeader, SearchResult, SearchResultHeader,
 };
 pub use text_memory_pool::{
-<<<<<<< HEAD
-    PoolConfig, PoolStatistics, PooledBytes, PooledString, TextMemoryPool,
-=======
     MemoryPoolConfig, MemoryPoolStats, PooledBytes, PooledString, TextMemoryPool,
->>>>>>> aa227484
 };
 pub use transactions::{
     BatchConfig, BatchStats, WalBatchHandle, WalBatchManager, WalOperation, WalTransaction,
@@ -158,9 +145,7 @@
 pub use wal::{WalManager, WalSegment};
 pub use wal_replay::{RecoveryStats, WalReplayer};
 
-pub use async_document_text_storage::{
-    AsyncDocumentTextStorage, AsyncStorageConfig, AsyncStorageMetrics,
-};
+
 
 /// Type alias for Results using ShardexError
 pub type Result<T> = std::result::Result<T, ShardexError>;